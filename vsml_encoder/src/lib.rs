use std::collections::HashSet;
use std::path::Path;
use std::process::Command;
use temp_dir::TempDir;
use vsml_common_audio::Audio as VsmlAudio;
use vsml_common_image::Image as VsmlImage;
use vsml_core::schemas::{IVData, ObjectData};
use vsml_core::{MixingContext, RenderingContext, mix_audio, render_frame_image};
use wgpu::util::DeviceExt;

/// フレームごとのアクティブな要素を計算
fn calculate_frame_changes<I, A>(iv_data: &IVData<I, A>) -> Vec<HashSet<String>> {
    let ObjectData::Element { duration, .. } = &iv_data.object else {
        panic!()
    };
    let whole_frames = (*duration * iv_data.fps as f64).round() as u32;
    let mut frame_elements: Vec<HashSet<String>> = vec![HashSet::new(); whole_frames as usize];

    fn collect_active_elements<I, A>(
        object: &ObjectData<I, A>,
        frame_elements: &mut [HashSet<String>],
        fps: u32,
        path: String,
        parent_start: f64,
    ) {
        match object {
            ObjectData::Element {
                start_time,
                duration,
                children,
                attributes: _,
                ..
            } => {
                let global_start = parent_start + start_time;
                let start_frame = (global_start * fps as f64).floor() as u32;
                let end_frame = ((global_start + duration) * fps as f64).ceil() as u32;

                // この要素がアクティブなフレームを記録
                for frame in start_frame..end_frame.min(frame_elements.len() as u32) {
                    frame_elements[frame as usize].insert(path.clone());
                }

                // 子要素を再帰的に処理
                for (i, child) in children.iter().enumerate() {
                    collect_active_elements(
                        child,
                        frame_elements,
                        fps,
                        format!("{}/{}", path, i),
                        global_start,
                    );
                }
            }
            ObjectData::Text(_) => {}
        }
    }

    collect_active_elements(
        &iv_data.object,
        &mut frame_elements,
        iv_data.fps,
        "root".to_string(),
        0.0,
    );
    frame_elements
}

pub fn encode<R, M>(
    iv_data: IVData<R::Image, M::Audio>,
    mut rendering_context: R,
    mut mixing_context: M,
    output_path: Option<&Path>,
    overwrite: bool,
    device: wgpu::Device,
    queue: wgpu::Queue,
) where
    R: RenderingContext<Image = VsmlImage>,
    M: MixingContext<Audio = VsmlAudio>,
{
    let ObjectData::Element { duration, .. } = iv_data.object else {
        panic!()
    };
    assert_ne!(duration, 0.0, "動画時間が0秒になっています");
    assert!(duration.is_finite(), "動画時間が無限になっています");
    let whole_frames = duration * iv_data.fps as f64;

    let d = TempDir::new().unwrap();
    let d = d.path();

<<<<<<< HEAD
    // フレームごとのアクティブな要素を事前計算
    let frame_changes = calculate_frame_changes(&iv_data);

    // 前フレームの情報を保持
    let mut last_frame_elements: Option<HashSet<String>> = None;
    let mut last_frame_path: Option<String> = None;

=======
    let bytes_per_row = (iv_data.resolution_x * 4).div_ceil(wgpu::COPY_BYTES_PER_ROW_ALIGNMENT)
        * wgpu::COPY_BYTES_PER_ROW_ALIGNMENT;
    let mut image_buffer = Vec::new();
>>>>>>> 33342387
    for f in 0..whole_frames.round() as u32 {
        let save_path = d.join(format!("frame_{}.png", f));

<<<<<<< HEAD
        let current_elements = &frame_changes[f as usize];

        // フレーム間の変化をチェック
        // TODO: アニメーション対応時は、要素の存在だけでなく属性値の変化も考慮する必要がある
        let should_reuse = last_frame_elements
            .as_ref()
            .map(|last| last == current_elements)
            .unwrap_or(false);

        if should_reuse && last_frame_path.is_some() {
            // 前フレームをコピー
            let last_path = last_frame_path.as_ref().unwrap();
            std::fs::copy(last_path, &save_path).unwrap();
        } else {
            // 新規レンダリング
            let frame_image = render_frame_image(&iv_data, f, &mut rendering_context);

            let mut encoder =
                device.create_command_encoder(&wgpu::CommandEncoderDescriptor { label: None });
            let buffer = device.create_buffer_init(&wgpu::util::BufferInitDescriptor {
                label: None,
                contents: &vec![
                    0u8;
                    iv_data.resolution_x as usize * iv_data.resolution_y as usize * 4
                ],
                usage: wgpu::BufferUsages::COPY_DST | wgpu::BufferUsages::MAP_READ,
            });
            encoder.copy_texture_to_buffer(
                wgpu::TexelCopyTextureInfo {
                    texture: &frame_image,
                    mip_level: 0,
                    origin: wgpu::Origin3d::ZERO,
                    aspect: wgpu::TextureAspect::All,
                },
                wgpu::TexelCopyBufferInfo {
                    buffer: &buffer,
                    layout: wgpu::TexelCopyBufferLayout {
                        offset: 0,
                        bytes_per_row: Some(4 * iv_data.resolution_x),
                        rows_per_image: Some(iv_data.resolution_y),
                    },
                },
                wgpu::Extent3d {
                    width: iv_data.resolution_x,
                    height: iv_data.resolution_y,
                    depth_or_array_layers: 1,
                },
            );
            queue.submit(std::iter::once(encoder.finish()));

            let slice = &buffer.slice(..);
            slice.map_async(wgpu::MapMode::Read, |_| {});

            device.poll(wgpu::MaintainBase::Wait);

            image::save_buffer(
                &save_path,
                &slice.get_mapped_range(),
                iv_data.resolution_x,
                iv_data.resolution_y,
                image::ColorType::Rgba8,
            )
            .unwrap();

            // 現在のフレーム情報を保存
            last_frame_elements = Some(current_elements.clone());
            last_frame_path = Some(save_path.to_string_lossy().to_string());
        }
=======
        let mut encoder =
            device.create_command_encoder(&wgpu::CommandEncoderDescriptor { label: None });
        let buffer = device.create_buffer_init(&wgpu::util::BufferInitDescriptor {
            label: None,
            contents: &vec![0u8; bytes_per_row as usize * iv_data.resolution_y as usize],
            usage: wgpu::BufferUsages::COPY_DST | wgpu::BufferUsages::MAP_READ,
        });
        encoder.copy_texture_to_buffer(
            wgpu::TexelCopyTextureInfo {
                texture: &frame_image,
                mip_level: 0,
                origin: wgpu::Origin3d::ZERO,
                aspect: wgpu::TextureAspect::All,
            },
            wgpu::TexelCopyBufferInfo {
                buffer: &buffer,
                layout: wgpu::TexelCopyBufferLayout {
                    offset: 0,
                    bytes_per_row: Some(bytes_per_row),
                    rows_per_image: Some(iv_data.resolution_y),
                },
            },
            wgpu::Extent3d {
                width: iv_data.resolution_x,
                height: iv_data.resolution_y,
                depth_or_array_layers: 1,
            },
        );
        queue.submit(std::iter::once(encoder.finish()));

        let slice = &buffer.slice(..);
        slice.map_async(wgpu::MapMode::Read, |_| {});

        device
            .poll(wgpu::PollType::Wait {
                submission_index: None,
                timeout: None,
            })
            .expect("poll failed");

        image_buffer.clear();
        slice
            .get_mapped_range()
            .chunks(bytes_per_row as usize)
            .map(|row| &row[..iv_data.resolution_x as usize * 4])
            .for_each(|row| image_buffer.extend_from_slice(row));

        image::save_buffer(
            save_path,
            &image_buffer,
            iv_data.resolution_x,
            iv_data.resolution_y,
            image::ColorType::Rgba8,
        )
        .unwrap();
>>>>>>> 33342387
    }

    let audio = mix_audio(&iv_data, &mut mixing_context);

    let spec = hound::WavSpec {
        channels: 2,
        sample_rate: audio.sampling_rate,
        sample_format: hound::SampleFormat::Float,
        bits_per_sample: 32,
    };
    let mut writer = hound::WavWriter::create(d.join("audio.wav"), spec).unwrap();
    audio.samples.iter().for_each(|s| {
        writer.write_sample(s[0]).unwrap();
        writer.write_sample(s[1]).unwrap();
    });
    writer.finalize().unwrap();

    let fps = iv_data.fps.to_string();
    let output_path = output_path.unwrap_or(Path::new("output.mp4"));

    let mut command = Command::new("ffmpeg");
    if overwrite {
        command.arg("-y");
    }
    command
        .arg("-r")
        .arg(&fps)
        .arg("-i")
        .arg(d.join("frame_%d.png"))
        .arg("-i")
        .arg(d.join("audio.wav"))
        .arg("-vcodec")
        .arg("libx264")
        .arg("-pix_fmt")
        .arg("yuv420p")
        .arg("-acodec")
        .arg("aac")
        .arg(output_path)
        .spawn()
        .unwrap()
        .wait()
        .unwrap();
}<|MERGE_RESOLUTION|>--- conflicted
+++ resolved
@@ -87,7 +87,6 @@
     let d = TempDir::new().unwrap();
     let d = d.path();
 
-<<<<<<< HEAD
     // フレームごとのアクティブな要素を事前計算
     let frame_changes = calculate_frame_changes(&iv_data);
 
@@ -95,15 +94,13 @@
     let mut last_frame_elements: Option<HashSet<String>> = None;
     let mut last_frame_path: Option<String> = None;
 
-=======
     let bytes_per_row = (iv_data.resolution_x * 4).div_ceil(wgpu::COPY_BYTES_PER_ROW_ALIGNMENT)
         * wgpu::COPY_BYTES_PER_ROW_ALIGNMENT;
     let mut image_buffer = Vec::new();
->>>>>>> 33342387
+
     for f in 0..whole_frames.round() as u32 {
         let save_path = d.join(format!("frame_{}.png", f));
 
-<<<<<<< HEAD
         let current_elements = &frame_changes[f as usize];
 
         // フレーム間の変化をチェック
@@ -113,9 +110,8 @@
             .map(|last| last == current_elements)
             .unwrap_or(false);
 
-        if should_reuse && last_frame_path.is_some() {
+        if let (true, Some(last_path)) = (should_reuse, &last_frame_path) {
             // 前フレームをコピー
-            let last_path = last_frame_path.as_ref().unwrap();
             std::fs::copy(last_path, &save_path).unwrap();
         } else {
             // 新規レンダリング
@@ -125,10 +121,7 @@
                 device.create_command_encoder(&wgpu::CommandEncoderDescriptor { label: None });
             let buffer = device.create_buffer_init(&wgpu::util::BufferInitDescriptor {
                 label: None,
-                contents: &vec![
-                    0u8;
-                    iv_data.resolution_x as usize * iv_data.resolution_y as usize * 4
-                ],
+                contents: &vec![0u8; bytes_per_row as usize * iv_data.resolution_y as usize],
                 usage: wgpu::BufferUsages::COPY_DST | wgpu::BufferUsages::MAP_READ,
             });
             encoder.copy_texture_to_buffer(
@@ -142,7 +135,7 @@
                     buffer: &buffer,
                     layout: wgpu::TexelCopyBufferLayout {
                         offset: 0,
-                        bytes_per_row: Some(4 * iv_data.resolution_x),
+                        bytes_per_row: Some(bytes_per_row),
                         rows_per_image: Some(iv_data.resolution_y),
                     },
                 },
@@ -157,11 +150,23 @@
             let slice = &buffer.slice(..);
             slice.map_async(wgpu::MapMode::Read, |_| {});
 
-            device.poll(wgpu::MaintainBase::Wait);
+            device
+                .poll(wgpu::PollType::Wait {
+                    submission_index: None,
+                    timeout: None,
+                })
+                .expect("poll failed");
+
+            image_buffer.clear();
+            slice
+                .get_mapped_range()
+                .chunks(bytes_per_row as usize)
+                .map(|row| &row[..iv_data.resolution_x as usize * 4])
+                .for_each(|row| image_buffer.extend_from_slice(row));
 
             image::save_buffer(
                 &save_path,
-                &slice.get_mapped_range(),
+                &image_buffer,
                 iv_data.resolution_x,
                 iv_data.resolution_y,
                 image::ColorType::Rgba8,
@@ -172,63 +177,6 @@
             last_frame_elements = Some(current_elements.clone());
             last_frame_path = Some(save_path.to_string_lossy().to_string());
         }
-=======
-        let mut encoder =
-            device.create_command_encoder(&wgpu::CommandEncoderDescriptor { label: None });
-        let buffer = device.create_buffer_init(&wgpu::util::BufferInitDescriptor {
-            label: None,
-            contents: &vec![0u8; bytes_per_row as usize * iv_data.resolution_y as usize],
-            usage: wgpu::BufferUsages::COPY_DST | wgpu::BufferUsages::MAP_READ,
-        });
-        encoder.copy_texture_to_buffer(
-            wgpu::TexelCopyTextureInfo {
-                texture: &frame_image,
-                mip_level: 0,
-                origin: wgpu::Origin3d::ZERO,
-                aspect: wgpu::TextureAspect::All,
-            },
-            wgpu::TexelCopyBufferInfo {
-                buffer: &buffer,
-                layout: wgpu::TexelCopyBufferLayout {
-                    offset: 0,
-                    bytes_per_row: Some(bytes_per_row),
-                    rows_per_image: Some(iv_data.resolution_y),
-                },
-            },
-            wgpu::Extent3d {
-                width: iv_data.resolution_x,
-                height: iv_data.resolution_y,
-                depth_or_array_layers: 1,
-            },
-        );
-        queue.submit(std::iter::once(encoder.finish()));
-
-        let slice = &buffer.slice(..);
-        slice.map_async(wgpu::MapMode::Read, |_| {});
-
-        device
-            .poll(wgpu::PollType::Wait {
-                submission_index: None,
-                timeout: None,
-            })
-            .expect("poll failed");
-
-        image_buffer.clear();
-        slice
-            .get_mapped_range()
-            .chunks(bytes_per_row as usize)
-            .map(|row| &row[..iv_data.resolution_x as usize * 4])
-            .for_each(|row| image_buffer.extend_from_slice(row));
-
-        image::save_buffer(
-            save_path,
-            &image_buffer,
-            iv_data.resolution_x,
-            iv_data.resolution_y,
-            image::ColorType::Rgba8,
-        )
-        .unwrap();
->>>>>>> 33342387
     }
 
     let audio = mix_audio(&iv_data, &mut mixing_context);
